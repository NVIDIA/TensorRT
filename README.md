[![License](https://img.shields.io/badge/License-Apache%202.0-blue.svg)](https://opensource.org/licenses/Apache-2.0) [![Documentation](https://img.shields.io/badge/TensorRT-documentation-brightgreen.svg)](https://docs.nvidia.com/deeplearning/sdk/tensorrt-developer-guide/index.html)



# TensorRT Open Source Software

This repository contains the Open Source Software (OSS) components of NVIDIA TensorRT. Included are the sources for TensorRT plugins and parsers (Caffe and ONNX), as well as sample applications demonstrating usage and capabilities of the TensorRT platform.


## Prerequisites

To build the TensorRT OSS components, ensure you meet the following package requirements:

**System Packages**

* [CUDA](https://developer.nvidia.com/cuda-toolkit)
  * Recommended versions:
  * cuda-11.0 + cuDNN-8.0
  * cuda-10.2 + cuDNN-8.0

* [GNU Make](https://ftp.gnu.org/gnu/make/) >= v4.1

* [CMake](https://github.com/Kitware/CMake/releases) >= v3.13

* [Python](<https://www.python.org/downloads/>) >= v3.6.5

* [PIP](https://pypi.org/project/pip/#history) >= v19.0
  * PyPI packages
  * [numpy](https://pypi.org/project/numpy/)
  * [onnx](https://pypi.org/project/onnx/1.6.0/) 1.6.0
  * [onnxruntime](https://pypi.org/project/onnxruntime/) >= 1.3.0
  * [pytest](https://pypi.org/project/pytest/)

* Essential libraries and utilities
  * [Git](https://git-scm.com/downloads), [pkg-config](https://www.freedesktop.org/wiki/Software/pkg-config/), [Wget](https://www.gnu.org/software/wget/faq.html#download), [Zlib](https://zlib.net/)

* Cross compilation for Jetson platforms requires JetPack's host component installation
  * [JetPack](https://developer.nvidia.com/embedded/jetpack) >= 4.4
 
* Windows requires Visual Studio 2017 either Community or Enterprise Version
  * [Visual Studio](https://visualstudio.microsoft.com/vs/older-downloads/)

* Cross compilation for QNX requires the qnx developer toolchain
  * [QNX](https://blackberry.qnx.com/en)

**Optional Packages**

* Containerized builds
  * [Docker](https://docs.docker.com/install/) >= 19.03
  * [NVIDIA Docker](https://github.com/NVIDIA/nvidia-docker) >= 2.0 or `nvidia-container-toolkit`

* Code formatting tools
  * [Clang-format](https://clang.llvm.org/docs/ClangFormat.html)
  * [Git-clang-format](https://github.com/llvm-mirror/clang/blob/master/tools/clang-format/git-clang-format)

* Required PyPI packages for Demos
  * [Tensorflow-gpu](https://pypi.org/project/tensorflow/1.14.0/) == 1.15.0

**TensorRT Release**

* [TensorRT](https://developer.nvidia.com/nvidia-tensorrt-download) v7.1


NOTE: Along with the TensorRT OSS components, the following source packages will also be downloaded, and they are not required to be installed on the system.

- [ONNX-TensorRT](https://github.com/onnx/onnx-tensorrt) v7.1
- [CUB](http://nvlabs.github.io/cub/) v1.8.0
- [Protobuf](https://github.com/protocolbuffers/protobuf.git) v3.0.0


## Downloading The TensorRT Components

1. #### Download TensorRT OSS sources.

	**Example: Bash**

	```bash
<<<<<<< HEAD
	git clone -b release/7.0 https://github.com/nvidia/TensorRT TensorRT
=======
	git clone -b master https://github.com/nvidia/TensorRT TensorRT
>>>>>>> 2e0b038c
	cd TensorRT
	git submodule update --init --recursive
	export TRT_SOURCE=`pwd`
	```

	**Example: Powershell**

	```powershell
	git clone -b master https://github.com/nvidia/TensorRT TensorRT
	cd TensorRT
	git submodule update --init --recursive
	$Env:TRT_RELEASE_PATH = $(Get-Location)
	```

2. #### Download the TensorRT binary release.

	To build the TensorRT OSS, obtain the corresponding TensorRT 7.1 binary release from [NVidia Developer Zone](https://developer.nvidia.com/nvidia-tensorrt-7x-download). For a list of key features, known and fixed issues, refer to the [TensorRT 7.1 Release Notes](https://docs.nvidia.com/deeplearning/tensorrt/release-notes/tensorrt-7.html#rel_7-1-0).

	**Example: Ubuntu 18.04 with cuda-11.0**

	Download and extract the latest *TensorRT 7.1 GA package for Ubuntu 18.04 and CUDA 11.0*
	```bash
	cd ~/Downloads
	tar -xvzf TensorRT-7.1.3.4.Ubuntu-18.04.x86_64-gnu.cuda-11.0.cudnn8.0.tar.gz
	export TRT_RELEASE=`pwd`/TensorRT-7.1.3.4
	```

	**Example: Ubuntu 18.04 with cuda-11.0 on PowerPC**

	Download and extract the latest *TensorRT 7.1 GA package for Ubuntu 18.04 and CUDA 11.0*
	```bash
	cd ~/Downloads
	# Download TensorRT-7.1.3.4.Ubuntu-18.04.powerpc64le-gnu.cuda-11.0.cudnn8.0.tar.gz
	tar -xvzf TensorRT-7.1.3.4.Ubuntu-18.04.powerpc64le-gnu.cuda-11.0.cudnn8.0.tar.gz
	export TRT_RELEASE=`pwd`/TensorRT-7.1.3.4
	```

	**Example: CentOS/RedHat 7 with cuda-10.2**

<<<<<<< HEAD
Using the SDK manager, download the host components of the PDK version or Jetpack specified in the name of the Dockerfile. To do this:

1. [**SDK Manager Step 01**] Log into the SDK manager
2. [**SDK Manager Step 02**] Select the correct platform and Target OS System  (should be corresponding to the name of the Dockerfile you are building (e.g. Jetson AGX Xavier, `Linux Jetpack 4.2.1`), then click `Continue`
3. [**SDK Manager Step 03**] Under `Download & Install Options` make note of or change the download folder **and Select Download now. Install later.** then agree to the license terms and click `Continue`
=======
	Download and extract the *TensorRT 7.1 GA for CentOS/RedHat 7 and CUDA 10.2 tar package*
	```bash
	cd ~/Downloads
	tar -xvzf TensorRT-7.1.3.4.CentOS-8.0.x86_64-gnu.cuda-10.2.cudnn8.0.tar.gz
	export TRT_RELEASE=`pwd`/TensorRT-7.1.3.4
	```

	**Example: Ubuntu 16.04 with cuda-11.0**
>>>>>>> 2e0b038c

	Download and extract the *TensorRT 7.1 GA for Ubuntu 16.04 and CUDA 11.0 tar package*
	```bash
	cd ~/Downloads
	tar -xvzf TensorRT-7.1.3.4.Ubuntu-16.04.x86_64-gnu.cuda-11.0.cudnn8.0.tar.gz
	export TRT_RELEASE=`pwd`/TensorRT-7.1.3.4
	```

	**Example: Ubuntu18.04 cross compile QNX with cuda-10.2**

	Download and extract the *TensorRT 7.1 GA for QNX and CUDA 10.2 tar package*
	```bash
	cd ~/Downloads
	tar -xvzf TensorRT-7.1.3.4.Ubuntu-18.04.aarch64-qnx.cuda-10.2.cudnn7.6.tar.gz
	export TRT_RELEASE=`pwd`/TensorRT-7.1.3.4
	export QNX_HOST=/path/to/qnx/toolchain/host/linux/x86_64
	export QNX_TARGET=/path/to/qnx/toolchain/target/qnx7
	```
	**Example: Windows with cuda-11.0**

	Download and extract the *TensorRT 7.1 GA for Windows and CUDA 11.0 zip package* and add *msbuild* to *PATH*
	```powershell
	cd ~\Downloads
	Expand-Archive .\TensorRT-7.1.3.4.Windows10.x86_64.cuda-11.0.cudnn8.0.zip
	$Env:TRT_RELEASE_PATH = '$(Get-Location)\TensorRT-7.1.3.4'
	$Env:PATH += 'C:\Program Files (x86)\Microsoft Visual Studio\2017\Professional\MSBuild\15.0\Bin\'
	```

3. #### Download JetPack toolchain for cross-compilation.[OPTIONAL]

    **JetPack example**

    Using the SDK manager, download the host componets of the PDK version or Jetpack specified in the name of the Dockerfile. To do this:
    1. [**SDK Manager Step 01**] Log into the SDK manager
    2. [**SDK Manager Step 01**] Select the correct platform and Target OS System  (should be corresponding to the name of the Dockerfile you are building (e.g. Jetson AGX Xavier, `Linux Jetpack 4.4`), then click `Continue`
    3. [**SDK Manager Step 02**] Under `Download & Install Options` make note of or change the download folder **and Select Download now. Install later.** then agree to the license terms and click `Continue`
    You should now have all expected files to build the container. Move these into the `docker/jetpack_files` folder.

## Setting Up The Build Environment

* Install the *System Packages* list of components in the *Prerequisites* section.

* Alternatively, use the build containers as described below:

1. #### Generate the TensorRT build container.

    The docker container can be built using the included Dockerfiles and build script. The build container is configured with the environment and packages required for building TensorRT OSS.

    **Example: Ubuntu 18.04 with cuda-11.0**

    ```bash
    ./docker/build.sh --file docker/ubuntu.Dockerfile --tag tensorrt-ubuntu --os 18.04 --cuda 11.0
    ```

    **Example: Ubuntu 16.04 with cuda-11.0**

    ```bash
    ./docker/build.sh --file docker/ubuntu.Dockerfile --tag tensorrt-ubuntu1604 --os 16.04 --cuda 11.0
    ```

    **Example: CentOS/RedHat 7 with cuda-10.2**

    ```bash
    ./docker/build.sh --file docker/centos.Dockerfile --tag tensorrt-centos --os 7 --cuda 10.2
    ```

    **Example: Cross compile for JetPack 4.4 with cuda-10.2**
    ```bash
    ./docker/build.sh --file docker/ubuntu-cross-aarch64.Dockerfile --tag tensorrt-ubuntu-jetpack --os 18.04 --cuda 10.2
    ```

<<<<<<< HEAD
   **Example: Cross compile for JetPack 4.2.1 with cuda-10.0**
   ```bash
   docker build -f docker/ubuntu-cross-aarch64.Dockerfile --build-arg UBUNTU_VERSION=18.04 --build-arg CUDA_VERSION=10.0 --tag tensorrt-ubuntu-aarch64 .
   ```
=======
    **Example: Cross compile for PowerPC with cuda-11.0**
    ```bash
    ./docker/build.sh --file docker/ubuntu-cross-ppc64le.Dockerfile --tag tensorrt-ubuntu-ppc --os 18.04 --cuda 11.0
    ```
>>>>>>> 2e0b038c

2. #### Launch the TensorRT build container.

	```bash
	./docker/launch.sh --tag tensorrt-ubuntu --gpus all --release $TRT_RELEASE --source $TRT_SOURCE
	```

<<<<<<< HEAD
	> NOTE: To run TensorRT/CUDA programs within the build container, install [nvidia-docker](#prerequisites). Replace the `docker run` command with `nvidia-docker run`, `docker run --runtime=nvidia`, or `docker run --gpus all`, depending on your Docker version.
=======
	> NOTE: To run TensorRT/CUDA programs in the build container, install [NVIDIA Docker support](#prerequisites). Docker versions < 19.03 require `nvidia-docker2` and `--runtime=nvidia` flag for docker run commands. On versions >= 19.03, you need the `nvidia-container-toolkit` package and `--gpus <NUM_GPUS>` flag.
>>>>>>> 2e0b038c


## Building The TensorRT OSS Components

* Generate Makefiles and build.

   **Example: Linux**

	```bash
	cd $TRT_SOURCE
	mkdir -p build && cd build
	cmake .. -DTRT_LIB_DIR=$TRT_RELEASE/lib -DTRT_OUT_DIR=`pwd`/out
	make -j$(nproc)
	```
	
    **Example: Bare-metal build on Jetson (ARM64) with cuda-10.2**

    ```bash
    cd $TRT_SOURCE
    mkdir -p build && cd build
    cmake .. -DTRT_LIB_DIR=$TRT_RELEASE/lib -DTRT_OUT_DIR=`pwd`/out -DTRT_PLATFORM_ID=aarch64 -DCUDA_VERSION=10.2
    make -j$(nproc)
    ```

    **Example: Cross compile for QNX with cuda-10.2**

	```bash
	cd $TRT_SOURCE
	mkdir -p build && cd build
	cmake .. -DTRT_LIB_DIR=$TRT_RELEASE/lib -DTRT_OUT_DIR=`pwd`/out -DCMAKE_TOOLCHAIN_FILE=$TRT_SOURCE/cmake/toolchains/cmake_qnx.toolchain
	make -j$(nproc)
	```

    **Example: Powershell**

	```powershell
	cd $Env:TRT_SOURCE
	mkdir -p build ; cd build
	cmake .. -DTRT_LIB_DIR=$Env:TRT_RELEASE\lib -DTRT_OUT_DIR='$(Get-Location)\out' -DCMAKE_TOOLCHAIN_FILE=..\cmake\toolchains\cmake_x64_win.toolchain
	msbuild ALL_BUILD.vcxproj
	```

	> NOTE:
	> 1. The default CUDA version used by CMake is 11.0. To override this, for example to 10.2, append `-DCUDA_VERSION=10.2` to the cmake command.
	> 2. Samples may fail to link on CentOS7. To work around this create the following symbolic link:
	> `ln -s $TRT_OUT_DIR/libnvinfer_plugin.so $TRT_OUT_DIR/libnvinfer_plugin.so.7`

	The required CMake arguments are:

	- `TRT_LIB_DIR`: Path to the TensorRT installation directory containing libraries.

	- `TRT_OUT_DIR`: Output directory where generated build artifacts will be copied.

	The following CMake build parameters are *optional*:

	- `CMAKE_BUILD_TYPE`: Specify if binaries generated are for release or debug (contain debug symbols). Values consists of [`Release`] | `Debug`

	- `CUDA_VERISON`: The version of CUDA to target, for example [`11.0`].

	- `CUDNN_VERSION`: The version of cuDNN to target, for example [`8.0`].

	- `NVCR_SUFFIX`: Optional nvcr/cuda image suffix. Set to "-rc" for CUDA11 RC builds until general availability. Blank by default.

	- `PROTOBUF_VERSION`:  The version of Protobuf to use, for example [`3.0.0`]. Note: Changing this will not configure CMake to use a system version of Protobuf, it will configure CMake to download and try building that version.

	- `CMAKE_TOOLCHAIN_FILE`: The path to a toolchain file for cross compilation.

	- `BUILD_PARSERS`: Specify if the parsers should be built, for example [`ON`] | `OFF`.  If turned OFF, CMake will try to find precompiled versions of the parser libraries to use in compiling samples. First in `${TRT_LIB_DIR}`, then on the system. If the build type is Debug, then it will prefer debug builds of the libraries before release versions if available.

	- `BUILD_PLUGINS`: Specify if the plugins should be built, for example [`ON`] | `OFF`. If turned OFF, CMake will try to find a precompiled version of the plugin library to use in compiling samples. First in `${TRT_LIB_DIR}`, then on the system. If the build type is Debug, then it will prefer debug builds of the libraries before release versions if available.

	- `BUILD_SAMPLES`: Specify if the samples should be built, for example [`ON`] | `OFF`.

	Other build options with limited applicability:

	- `CUB_VERSION`: The version of CUB to use, for example [`1.8.0`].

	- `GPU_ARCHS`: GPU (SM) architectures to target. By default we generate CUDA code for all major SMs. Specific SM versions can be specified here as a quoted space-separated list to reduce compilation time and binary size. Table of compute capabilities of NVIDIA GPUs can be found [here](https://developer.nvidia.com/cuda-gpus). Examples:
        - NVidia A100: `-DGPU_ARCHS="80"`
        - Tesla T4, GeForce RTX 2080: `-DGPU_ARCHS="75"`
        - Titan V, Tesla V100: `-DGPU_ARCHS="70"`
        - Multiple SMs: `-DGPU_ARCHS="80 75"`

    - `TRT_PLATFORM_ID`: Bare-metal build (unlike containerized cross-compilation) on non Linux/x86 platforms must explicitly specify the target platform. Currently supported options: `x86_64` (default), `aarch64`


## Useful Resources

#### TensorRT

* [TensorRT Homepage](https://developer.nvidia.com/tensorrt)
* [TensorRT Developer Guide](https://docs.nvidia.com/deeplearning/tensorrt/developer-guide/index.html)
* [TensorRT Sample Support Guide](https://docs.nvidia.com/deeplearning/tensorrt/sample-support-guide/index.html)
* [TensorRT Discussion Forums](https://devtalk.nvidia.com/default/board/304/tensorrt/)


## Known Issues

#### TensorRT 7.1
* [demo/BERT](demo/BERT) has a known accuracy regression for Volta GPUs; F1 score dropped (from 90 in TensorRT 7.0) to 85. A fix is underway.
* See [Release Notes](https://docs.nvidia.com/deeplearning/tensorrt/release-notes/tensorrt-7.html#rel_7-1-3).<|MERGE_RESOLUTION|>--- conflicted
+++ resolved
@@ -75,11 +75,7 @@
 	**Example: Bash**
 
 	```bash
-<<<<<<< HEAD
-	git clone -b release/7.0 https://github.com/nvidia/TensorRT TensorRT
-=======
 	git clone -b master https://github.com/nvidia/TensorRT TensorRT
->>>>>>> 2e0b038c
 	cd TensorRT
 	git submodule update --init --recursive
 	export TRT_SOURCE=`pwd`
@@ -119,13 +115,6 @@
 
 	**Example: CentOS/RedHat 7 with cuda-10.2**
 
-<<<<<<< HEAD
-Using the SDK manager, download the host components of the PDK version or Jetpack specified in the name of the Dockerfile. To do this:
-
-1. [**SDK Manager Step 01**] Log into the SDK manager
-2. [**SDK Manager Step 02**] Select the correct platform and Target OS System  (should be corresponding to the name of the Dockerfile you are building (e.g. Jetson AGX Xavier, `Linux Jetpack 4.2.1`), then click `Continue`
-3. [**SDK Manager Step 03**] Under `Download & Install Options` make note of or change the download folder **and Select Download now. Install later.** then agree to the license terms and click `Continue`
-=======
 	Download and extract the *TensorRT 7.1 GA for CentOS/RedHat 7 and CUDA 10.2 tar package*
 	```bash
 	cd ~/Downloads
@@ -134,7 +123,6 @@
 	```
 
 	**Example: Ubuntu 16.04 with cuda-11.0**
->>>>>>> 2e0b038c
 
 	Download and extract the *TensorRT 7.1 GA for Ubuntu 16.04 and CUDA 11.0 tar package*
 	```bash
@@ -169,8 +157,8 @@
 
     Using the SDK manager, download the host componets of the PDK version or Jetpack specified in the name of the Dockerfile. To do this:
     1. [**SDK Manager Step 01**] Log into the SDK manager
-    2. [**SDK Manager Step 01**] Select the correct platform and Target OS System  (should be corresponding to the name of the Dockerfile you are building (e.g. Jetson AGX Xavier, `Linux Jetpack 4.4`), then click `Continue`
-    3. [**SDK Manager Step 02**] Under `Download & Install Options` make note of or change the download folder **and Select Download now. Install later.** then agree to the license terms and click `Continue`
+    2. [**SDK Manager Step 02**] Select the correct platform and Target OS System  (should be corresponding to the name of the Dockerfile you are building (e.g. Jetson AGX Xavier, `Linux Jetpack 4.4`), then click `Continue`
+    3. [**SDK Manager Step 03**] Under `Download & Install Options` make note of or change the download folder **and Select Download now. Install later.** then agree to the license terms and click `Continue`
     You should now have all expected files to build the container. Move these into the `docker/jetpack_files` folder.
 
 ## Setting Up The Build Environment
@@ -206,17 +194,10 @@
     ./docker/build.sh --file docker/ubuntu-cross-aarch64.Dockerfile --tag tensorrt-ubuntu-jetpack --os 18.04 --cuda 10.2
     ```
 
-<<<<<<< HEAD
-   **Example: Cross compile for JetPack 4.2.1 with cuda-10.0**
-   ```bash
-   docker build -f docker/ubuntu-cross-aarch64.Dockerfile --build-arg UBUNTU_VERSION=18.04 --build-arg CUDA_VERSION=10.0 --tag tensorrt-ubuntu-aarch64 .
-   ```
-=======
     **Example: Cross compile for PowerPC with cuda-11.0**
     ```bash
     ./docker/build.sh --file docker/ubuntu-cross-ppc64le.Dockerfile --tag tensorrt-ubuntu-ppc --os 18.04 --cuda 11.0
     ```
->>>>>>> 2e0b038c
 
 2. #### Launch the TensorRT build container.
 
@@ -224,12 +205,7 @@
 	./docker/launch.sh --tag tensorrt-ubuntu --gpus all --release $TRT_RELEASE --source $TRT_SOURCE
 	```
 
-<<<<<<< HEAD
-	> NOTE: To run TensorRT/CUDA programs within the build container, install [nvidia-docker](#prerequisites). Replace the `docker run` command with `nvidia-docker run`, `docker run --runtime=nvidia`, or `docker run --gpus all`, depending on your Docker version.
-=======
-	> NOTE: To run TensorRT/CUDA programs in the build container, install [NVIDIA Docker support](#prerequisites). Docker versions < 19.03 require `nvidia-docker2` and `--runtime=nvidia` flag for docker run commands. On versions >= 19.03, you need the `nvidia-container-toolkit` package and `--gpus <NUM_GPUS>` flag.
->>>>>>> 2e0b038c
-
+	> NOTE: To run TensorRT/CUDA programs in the build container, install [NVIDIA Docker support](#prerequisites). Docker versions < 19.03 require `nvidia-docker2` and `--runtime=nvidia` flag for docker run commands. On versions >= 19.03, you need the `nvidia-container-toolkit` package and `--gpus all` flag.
 
 ## Building The TensorRT OSS Components
 
