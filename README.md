[![License](https://img.shields.io/badge/License-Apache%202.0-blue.svg)](https://opensource.org/licenses/Apache-2.0) [![Documentation](https://img.shields.io/badge/TensorRT-documentation-brightgreen.svg)](https://docs.nvidia.com/deeplearning/sdk/tensorrt-developer-guide/index.html)



# TensorRT Open Source Software

This repository contains the Open Source Software (OSS) components of NVIDIA TensorRT. Included are the sources for TensorRT plugins and parsers (Caffe and ONNX), as well as sample applications demonstrating usage and capabilities of the TensorRT platform.


## Prerequisites

To build the TensorRT OSS components, ensure you meet the following package requirements:

**System Packages**

* [CUDA](https://developer.nvidia.com/cuda-toolkit)
  * Recommended versions:
  * cuda-11.0 + cuDNN-8.0
  * cuda-10.2 + cuDNN-8.0

* [GNU Make](https://ftp.gnu.org/gnu/make/) >= v4.1

* [CMake](https://github.com/Kitware/CMake/releases) >= v3.13

* [Python](<https://www.python.org/downloads/>) >= v3.6.5

* [PIP](https://pypi.org/project/pip/#history) >= v19.0
  * PyPI packages
  * [numpy](https://pypi.org/project/numpy/)
  * [onnx](https://pypi.org/project/onnx/1.6.0/) 1.6.0
  * [onnxruntime](https://pypi.org/project/onnxruntime/) >= 1.3.0
  * [pytest](https://pypi.org/project/pytest/)

* Essential libraries and utilities
  * [Git](https://git-scm.com/downloads), [pkg-config](https://www.freedesktop.org/wiki/Software/pkg-config/), [Wget](https://www.gnu.org/software/wget/faq.html#download), [Zlib](https://zlib.net/)

* Cross compilation for Jetson platforms requires JetPack's host component installation
  * [JetPack](https://developer.nvidia.com/embedded/jetpack) >= 4.4
 
* Windows requires Visual Studio 2017 either Community or Enterprise Version
  * [Visual Studio](https://visualstudio.microsoft.com/vs/older-downloads/)

* Cross compilation for QNX requires the qnx developer toolchain
  * [QNX](https://blackberry.qnx.com/en)

**Optional Packages**

* Containerized builds
  * [Docker](https://docs.docker.com/install/) >= 19.03
  * [NVIDIA Docker](https://github.com/NVIDIA/nvidia-docker) >= 2.0 or `nvidia-container-toolkit`

* Code formatting tools
  * [Clang-format](https://clang.llvm.org/docs/ClangFormat.html)
  * [Git-clang-format](https://github.com/llvm-mirror/clang/blob/master/tools/clang-format/git-clang-format)

* Required PyPI packages for Demos
  * [Tensorflow-gpu](https://pypi.org/project/tensorflow/1.14.0/) == 1.15.0

**TensorRT Release**

* [TensorRT](https://developer.nvidia.com/nvidia-tensorrt-download) v7.1


NOTE: Along with the TensorRT OSS components, the following source packages will also be downloaded, and they are not required to be installed on the system.

- [ONNX-TensorRT](https://github.com/onnx/onnx-tensorrt) v7.1
- [CUB](http://nvlabs.github.io/cub/) v1.8.0
- [Protobuf](https://github.com/protocolbuffers/protobuf.git) v3.0.0


## Downloading The TensorRT Components

1. #### Download TensorRT OSS sources.

	**Example: Bash**

	```bash
	git clone -b master https://github.com/nvidia/TensorRT TensorRT
	cd TensorRT
	git submodule update --init --recursive
	export TRT_SOURCE=`pwd`
	```

	**Example: Powershell**

	```powershell
	git clone -b master https://github.com/nvidia/TensorRT TensorRT
	cd TensorRT
	git submodule update --init --recursive
	$Env:TRT_RELEASE_PATH = $(Get-Location)
	```

2. #### Download the TensorRT binary release.

	To build the TensorRT OSS, obtain the corresponding TensorRT 7.1 binary release from [NVidia Developer Zone](https://developer.nvidia.com/nvidia-tensorrt-7x-download). For a list of key features, known and fixed issues, refer to the [TensorRT 7.1 Release Notes](https://docs.nvidia.com/deeplearning/tensorrt/release-notes/tensorrt-7.html#rel_7-1-0).

	**Example: Ubuntu 18.04 with cuda-11.0**

	Download and extract the latest *TensorRT 7.1 GA package for Ubuntu 18.04 and CUDA 11.0*
	```bash
	cd ~/Downloads
	tar -xvzf TensorRT-7.1.3.4.Ubuntu-18.04.x86_64-gnu.cuda-11.0.cudnn8.0.tar.gz
	export TRT_RELEASE=`pwd`/TensorRT-7.1.3.4
	```

	**Example: Ubuntu 18.04 with cuda-11.0 on PowerPC**

	Download and extract the latest *TensorRT 7.1 GA package for Ubuntu 18.04 and CUDA 11.0*
	```bash
	cd ~/Downloads
	# Download TensorRT-7.1.3.4.Ubuntu-18.04.powerpc64le-gnu.cuda-11.0.cudnn8.0.tar.gz
	tar -xvzf TensorRT-7.1.3.4.Ubuntu-18.04.powerpc64le-gnu.cuda-11.0.cudnn8.0.tar.gz
	export TRT_RELEASE=`pwd`/TensorRT-7.1.3.4
	```

	**Example: CentOS/RedHat 7 with cuda-10.2**

	Download and extract the *TensorRT 7.1 GA for CentOS/RedHat 7 and CUDA 10.2 tar package*
	```bash
	cd ~/Downloads
	tar -xvzf TensorRT-7.1.3.4.CentOS-8.0.x86_64-gnu.cuda-10.2.cudnn8.0.tar.gz
	export TRT_RELEASE=`pwd`/TensorRT-7.1.3.4
	```

	**Example: Ubuntu 16.04 with cuda-11.0**

	Download and extract the *TensorRT 7.1 GA for Ubuntu 16.04 and CUDA 11.0 tar package*
	```bash
	cd ~/Downloads
	tar -xvzf TensorRT-7.1.3.4.Ubuntu-16.04.x86_64-gnu.cuda-11.0.cudnn8.0.tar.gz
	export TRT_RELEASE=`pwd`/TensorRT-7.1.3.4
	```

	**Example: Ubuntu18.04 cross compile QNX with cuda-10.2**

	Download and extract the *TensorRT 7.1 GA for QNX and CUDA 10.2 tar package*
	```bash
	cd ~/Downloads
	tar -xvzf TensorRT-7.1.3.4.Ubuntu-18.04.aarch64-qnx.cuda-10.2.cudnn7.6.tar.gz
	export TRT_RELEASE=`pwd`/TensorRT-7.1.3.4
	export QNX_HOST=/path/to/qnx/toolchain/host/linux/x86_64
	export QNX_TARGET=/path/to/qnx/toolchain/target/qnx7
	```
	**Example: Windows with cuda-11.0**

	Download and extract the *TensorRT 7.1 GA for Windows and CUDA 11.0 zip package* and add *msbuild* to *PATH*
	```powershell
	cd ~\Downloads
	Expand-Archive .\TensorRT-7.1.3.4.Windows10.x86_64.cuda-11.0.cudnn8.0.zip
	$Env:TRT_RELEASE_PATH = '$(Get-Location)\TensorRT-7.1.3.4'
	$Env:PATH += 'C:\Program Files (x86)\Microsoft Visual Studio\2017\Professional\MSBuild\15.0\Bin\'
	```

3. #### Download JetPack toolchain for cross-compilation.[OPTIONAL]

    **JetPack example**

    Using the SDK manager, download the host componets of the PDK version or Jetpack specified in the name of the Dockerfile. To do this:
    1. [**SDK Manager Step 01**] Log into the SDK manager
    2. [**SDK Manager Step 02**] Select the correct platform and Target OS System  (should be corresponding to the name of the Dockerfile you are building (e.g. Jetson AGX Xavier, `Linux Jetpack 4.4`), then click `Continue`
    3. [**SDK Manager Step 03**] Under `Download & Install Options` make note of or change the download folder **and Select Download now. Install later.** then agree to the license terms and click `Continue`
    You should now have all expected files to build the container. Move these into the `docker/jetpack_files` folder.

## Setting Up The Build Environment

* Install the *System Packages* list of components in the *Prerequisites* section.

* Alternatively, use the build containers as described below:

1. #### Generate the TensorRT build container.

    The docker container can be built using the included Dockerfiles and build script. The build container is configured with the environment and packages required for building TensorRT OSS.

    **Example: Ubuntu 18.04 with cuda-11.0**

    ```bash
    ./docker/build.sh --file docker/ubuntu.Dockerfile --tag tensorrt-ubuntu --os 18.04 --cuda 11.0
    ```

    **Example: Ubuntu 16.04 with cuda-11.0**

    ```bash
    ./docker/build.sh --file docker/ubuntu.Dockerfile --tag tensorrt-ubuntu1604 --os 16.04 --cuda 11.0
    ```

    **Example: CentOS/RedHat 7 with cuda-10.2**

    ```bash
    ./docker/build.sh --file docker/centos.Dockerfile --tag tensorrt-centos --os 7 --cuda 10.2
    ```

    **Example: Cross compile for JetPack 4.4 with cuda-10.2**
    ```bash
    ./docker/build.sh --file docker/ubuntu-cross-aarch64.Dockerfile --tag tensorrt-ubuntu-jetpack --os 18.04 --cuda 10.2
    ```

    **Example: Cross compile for PowerPC with cuda-11.0**
    ```bash
    ./docker/build.sh --file docker/ubuntu-cross-ppc64le.Dockerfile --tag tensorrt-ubuntu-ppc --os 18.04 --cuda 11.0
    ```

2. #### Launch the TensorRT build container.

	```bash
	./docker/launch.sh --tag tensorrt-ubuntu --gpus all --release $TRT_RELEASE --source $TRT_SOURCE
	```

	> NOTE: To run TensorRT/CUDA programs in the build container, install [NVIDIA Docker support](#prerequisites). Docker versions < 19.03 require `nvidia-docker2` and `--runtime=nvidia` flag for docker run commands. On versions >= 19.03, you need the `nvidia-container-toolkit` package and `--gpus all` flag.

## Building The TensorRT OSS Components

* Generate Makefiles and build.

   **Example: Linux**

	```bash
	cd $TRT_SOURCE
	mkdir -p build && cd build
	cmake .. -DTRT_LIB_DIR=$TRT_RELEASE/lib -DTRT_OUT_DIR=`pwd`/out
	make -j$(nproc)
	```
	
    **Example: Bare-metal build on Jetson (ARM64) with cuda-10.2**

    ```bash
    cd $TRT_SOURCE
    mkdir -p build && cd build
    cmake .. -DTRT_LIB_DIR=$TRT_RELEASE/lib -DTRT_OUT_DIR=`pwd`/out -DTRT_PLATFORM_ID=aarch64 -DCUDA_VERSION=10.2
    make -j$(nproc)
    ```

    **Example: Cross compile for QNX with cuda-10.2**

	```bash
	cd $TRT_SOURCE
	mkdir -p build && cd build
	cmake .. -DTRT_LIB_DIR=$TRT_RELEASE/lib -DTRT_OUT_DIR=`pwd`/out -DCMAKE_TOOLCHAIN_FILE=$TRT_SOURCE/cmake/toolchains/cmake_qnx.toolchain
	make -j$(nproc)
	```

    **Example: Powershell**

	```powershell
	cd $Env:TRT_SOURCE
	mkdir -p build ; cd build
	cmake .. -DTRT_LIB_DIR=$Env:TRT_RELEASE\lib -DTRT_OUT_DIR='$(Get-Location)\out' -DCMAKE_TOOLCHAIN_FILE=..\cmake\toolchains\cmake_x64_win.toolchain
	msbuild ALL_BUILD.vcxproj
	```

	> NOTE:
	> 1. The default CUDA version used by CMake is 11.0. To override this, for example to 10.2, append `-DCUDA_VERSION=10.2` to the cmake command.
	> 2. Samples may fail to link on CentOS7. To work around this create the following symbolic link:
	> `ln -s $TRT_OUT_DIR/libnvinfer_plugin.so $TRT_OUT_DIR/libnvinfer_plugin.so.7`

	The required CMake arguments are:

	- `TRT_LIB_DIR`: Path to the TensorRT installation directory containing libraries.

	- `TRT_OUT_DIR`: Output directory where generated build artifacts will be copied.

	The following CMake build parameters are *optional*:

	- `CMAKE_BUILD_TYPE`: Specify if binaries generated are for release or debug (contain debug symbols). Values consists of [`Release`] | `Debug`

	- `CUDA_VERISON`: The version of CUDA to target, for example [`11.0`].

	- `CUDNN_VERSION`: The version of cuDNN to target, for example [`8.0`].

	- `NVCR_SUFFIX`: Optional nvcr/cuda image suffix. Set to "-rc" for CUDA11 RC builds until general availability. Blank by default.

	- `PROTOBUF_VERSION`:  The version of Protobuf to use, for example [`3.0.0`]. Note: Changing this will not configure CMake to use a system version of Protobuf, it will configure CMake to download and try building that version.

	- `CMAKE_TOOLCHAIN_FILE`: The path to a toolchain file for cross compilation.

	- `BUILD_PARSERS`: Specify if the parsers should be built, for example [`ON`] | `OFF`.  If turned OFF, CMake will try to find precompiled versions of the parser libraries to use in compiling samples. First in `${TRT_LIB_DIR}`, then on the system. If the build type is Debug, then it will prefer debug builds of the libraries before release versions if available.

	- `BUILD_PLUGINS`: Specify if the plugins should be built, for example [`ON`] | `OFF`. If turned OFF, CMake will try to find a precompiled version of the plugin library to use in compiling samples. First in `${TRT_LIB_DIR}`, then on the system. If the build type is Debug, then it will prefer debug builds of the libraries before release versions if available.

	- `BUILD_SAMPLES`: Specify if the samples should be built, for example [`ON`] | `OFF`.

	Other build options with limited applicability:

	- `CUB_VERSION`: The version of CUB to use, for example [`1.8.0`].

	- `GPU_ARCHS`: GPU (SM) architectures to target. By default we generate CUDA code for all major SMs. Specific SM versions can be specified here as a quoted space-separated list to reduce compilation time and binary size. Table of compute capabilities of NVIDIA GPUs can be found [here](https://developer.nvidia.com/cuda-gpus). Examples:
        - NVidia A100: `-DGPU_ARCHS="80"`
        - Tesla T4, GeForce RTX 2080: `-DGPU_ARCHS="75"`
        - Titan V, Tesla V100: `-DGPU_ARCHS="70"`
        - Multiple SMs: `-DGPU_ARCHS="80 75"`

<<<<<<< HEAD
### (Optional - recommended) installing the tensorrt python API

whl files for the TensorRT python API are in the `python` directory of the TensorRT release

*Example* install for python 3.6:

```
pip install $TRT_RELEASE/python/tensorrt-7.1.3.4-cp36-none-linux_x86_64.whl
```
=======
    - `TRT_PLATFORM_ID`: Bare-metal build (unlike containerized cross-compilation) on non Linux/x86 platforms must explicitly specify the target platform. Currently supported options: `x86_64` (default), `aarch64`

>>>>>>> dfbae133

## Useful Resources

#### TensorRT

* [TensorRT Homepage](https://developer.nvidia.com/tensorrt)
* [TensorRT Developer Guide](https://docs.nvidia.com/deeplearning/tensorrt/developer-guide/index.html)
* [TensorRT Sample Support Guide](https://docs.nvidia.com/deeplearning/tensorrt/sample-support-guide/index.html)
* [TensorRT Discussion Forums](https://devtalk.nvidia.com/default/board/304/tensorrt/)


## Known Issues

#### TensorRT 7.1
* [demo/BERT](demo/BERT) has a known accuracy regression for Volta GPUs; F1 score dropped (from 90 in TensorRT 7.0) to 85. A fix is underway.
* See [Release Notes](https://docs.nvidia.com/deeplearning/tensorrt/release-notes/tensorrt-7.html#rel_7-1-3).<|MERGE_RESOLUTION|>--- conflicted
+++ resolved
@@ -288,8 +288,7 @@
         - Titan V, Tesla V100: `-DGPU_ARCHS="70"`
         - Multiple SMs: `-DGPU_ARCHS="80 75"`
 
-<<<<<<< HEAD
-### (Optional - recommended) installing the tensorrt python API
+### (Optional - recommended) installing the tensorrt python API bindings
 
 whl files for the TensorRT python API are in the `python` directory of the TensorRT release
 
@@ -298,10 +297,6 @@
 ```
 pip install $TRT_RELEASE/python/tensorrt-7.1.3.4-cp36-none-linux_x86_64.whl
 ```
-=======
-    - `TRT_PLATFORM_ID`: Bare-metal build (unlike containerized cross-compilation) on non Linux/x86 platforms must explicitly specify the target platform. Currently supported options: `x86_64` (default), `aarch64`
-
->>>>>>> dfbae133
 
 ## Useful Resources
 
