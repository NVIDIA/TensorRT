--- conflicted
+++ resolved
@@ -163,14 +163,9 @@
 	- `TRT_OUT_DIR`: Output directory where generated build artifacts will be copied.
 * Optional CMake build arguments:
 	- `CMAKE_BUILD_TYPE`: Specify if binaries generated are for release or debug (contain debug symbols). Values consists of [`Release`] | `Debug`
-<<<<<<< HEAD
 	- `CUDA_VERSION`: The version of CUDA to target, for example [`11.1`].
 	- `CUDNN_VERSION`: The version of cuDNN to target, for example [`8.0`].
 	- `NVCR_SUFFIX`: Optional nvcr/cuda image suffix. Set to "-rc" for CUDA11 RC builds until general availability. Blank by default.
-=======
-	- `CUDA_VERISON`: The version of CUDA to target, for example [`11.4.2`].
-	- `CUDNN_VERSION`: The version of cuDNN to target, for example [`8.2`].
->>>>>>> 96e23978
 	- `PROTOBUF_VERSION`:  The version of Protobuf to use, for example [`3.0.0`]. Note: Changing this will not configure CMake to use a system version of Protobuf, it will configure CMake to download and try building that version.
 	- `CMAKE_TOOLCHAIN_FILE`: The path to a toolchain file for cross compilation.
 	- `BUILD_PARSERS`: Specify if the parsers should be built, for example [`ON`] | `OFF`.  If turned OFF, CMake will try to find precompiled versions of the parser libraries to use in compiling samples. First in `${TRT_LIB_DIR}`, then on the system. If the build type is Debug, then it will prefer debug builds of the libraries before release versions if available.
